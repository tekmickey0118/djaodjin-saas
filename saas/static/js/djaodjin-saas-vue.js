--- conflicted
+++ resolved
@@ -1152,15 +1152,9 @@
 })
 }
 
-<<<<<<< HEAD
 if($('#registered-tab-container').length > 0){
-var app = new Vue({
+  new Vue({
     el: "#registered-tab-container",
-=======
-if($('#subscribers-list-container').length > 0){
-new Vue({
-    el: "#subscribers-list-container",
->>>>>>> 736dc50f
     mixins: [
         itemListMixin,
         paginationMixin,
