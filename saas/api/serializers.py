--- conflicted
+++ resolved
@@ -324,13 +324,8 @@
     class Meta:
         model = Plan
         fields = ('slug', 'title', 'description', 'is_active',
-<<<<<<< HEAD
                   'setup_amount', 'period_amount', 'interval', 'app_url',
-                  'organization', 'unit', 'extra')
-=======
-                  'setup_amount', 'period_amount', 'interval',
-                  'advance_discount', 'app_url', 'organization', 'extra')
->>>>>>> 18320190
+                  'advance_discount', 'unit', 'organization', 'extra')
         read_only_fields = ('slug', 'app_url')
 
     @staticmethod
