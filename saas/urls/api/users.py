--- conflicted
+++ resolved
@@ -28,13 +28,8 @@
 
 from django.conf.urls import url
 
-<<<<<<< HEAD
 from ...api.roles import (AccessibleByListAPIView, AccessibleDetailAPIView,
-    RoleAcceptAPIView)
-=======
-from ...api.roles import (AccessibleByListAPIView, RoleDetailAPIView,
     RoleAcceptAPIView, AccessibleByDescrListAPIView)
->>>>>>> 0d2e724b
 from ...api.users import AgreementSignAPIView
 from ... import settings
 
@@ -44,20 +39,13 @@
     url(r'^users/(?P<user>%s)/accessibles/accept/(?P<verification_key>%s)/' % (
         settings.MAYBE_EMAIL_REGEX, settings.VERIFICATION_KEY_RE),
         RoleAcceptAPIView.as_view(), name='saas_api_accessibles_accept'),
-<<<<<<< HEAD
     url(r'^users/(?P<user>%s)/accessibles/(?P<role>%s)/(?P<organization>%s)/?'
         % (settings.ACCT_REGEX, settings.ACCT_REGEX, settings.ACCT_REGEX),
         AccessibleDetailAPIView.as_view(), name='saas_api_accessible_detail'),
-=======
-    url(r'^users/(?P<user>%s)/accessibles/(?P<role>%s)?' % (
+    url(r'^users/(?P<user>%s)/accessibles/(?P<role>%s)/?' % (
         settings.ACCT_REGEX, settings.ACCT_REGEX),
         AccessibleByDescrListAPIView.as_view(),
-        name='saas_api_accessibles_by_role'),
-    url(r'^users/(?P<user>%s)/accessibles/(?P<organization>%s)'\
-        '(/(?P<role>%s))?/?' % (settings.ACCT_REGEX, settings.ACCT_REGEX,
-        settings.ACCT_REGEX),
-        RoleDetailAPIView.as_view(), name='saas_api_accessible_detail'),
->>>>>>> 0d2e724b
+        name='saas_api_accessibles_by_descr'),
     url(r'^users/(?P<user>%s)/accessibles/?' % settings.MAYBE_EMAIL_REGEX,
         AccessibleByListAPIView.as_view(), name='saas_api_accessibles'),
 ]