{% extends "saas/base.html" %}

{% block content %}
<h1>{% block order_title %}Place Order{% endblock %}</h1>
{% block order_head %}
<div>
    <form method="post" id="redeem-form">
        <input type="hidden" name="csrfmiddlewaretoken" value="{{csrf_token}}">
        <div>
            <label>
If you have a coupon code, it is time to redeem it now!
            </label>
            <div id="redeem-code">
                <div class="collapsible">
                    <input name="code" type="text" placeholder="Coupon code">
                    <button type="submit" class="submit-code">Redeem</button>
                </div>
            </div>
        </div>
    </form>
</div>
{% endblock %}
<div id="checkout-container">
<<<<<<< HEAD
    <form id="payment-form" method="post" action=".{% if next %}/?next={{ next }}{% endif %}" @submit.prevent="checkoutForm()">
=======
    <form method="post" id="payment-form" action=".{% if next %}/?next={{ next }}{% endif %}" @submit.prevent="checkoutForm">
>>>>>>> 3e64f096
        <input type="hidden" name="csrfmiddlewaretoken" value="{{csrf_token}}">
        {% if invoicables %}
        {% include "saas/_invoiceables.html" %}
        {% else %}
        Your subscription cart is empty.
        {% endif %}
        {% block order_card %}
        {% if RAZORPAY_PUB_KEY %}
        {% include "saas/_razorpay_checkout.html" %}
        {% elif STRIPE_PUB_KEY %}
        {% include "saas/_card_use.html" %}
        <button type="submit" class="payment-submit">Submit</button>
        {% endif %}
        {% endblock %}
    </form>
</div>
{% endblock %}<|MERGE_RESOLUTION|>--- conflicted
+++ resolved
@@ -21,11 +21,7 @@
 </div>
 {% endblock %}
 <div id="checkout-container">
-<<<<<<< HEAD
-    <form id="payment-form" method="post" action=".{% if next %}/?next={{ next }}{% endif %}" @submit.prevent="checkoutForm()">
-=======
-    <form method="post" id="payment-form" action=".{% if next %}/?next={{ next }}{% endif %}" @submit.prevent="checkoutForm">
->>>>>>> 3e64f096
+    <form id="payment-form" method="post" action=".{% if next %}/?next={{ next }}{% endif %}" @submit.prevent="checkoutForm">
         <input type="hidden" name="csrfmiddlewaretoken" value="{{csrf_token}}">
         {% if invoicables %}
         {% include "saas/_invoiceables.html" %}
